<<<<<<< HEAD
poetry install -E "mujoco_py pybullet"
python -c "import mujoco_py"
OMP_NUM_THREADS=1 xvfb-run -a python -m cleanrl_utils.benchmark \
    --env-ids Hopper-v3 \
    --command "poetry run python cleanrl/td3_continuous_action.py --track --wandb-project-name cleanRL --seed 3" \
    --num-seeds 1 \
    --workers 1

# poetry install -E "mujoco_py pybullet jax"
# poetry run pip install --upgrade "jax[cuda]==0.3.17" -f https://storage.googleapis.com/jax-releases/jax_cuda_releases.html
# poetry run python -c "import mujoco_py"
# xvfb-run -a poetry run python -m cleanrl_utils.benchmark \
#     --env-ids HalfCheetah-v2 Walker2d-v2 Hopper-v2 \
#     --command "poetry run python cleanrl/td3_continuous_action_jax.py --track --capture-video" \
#     --num-seeds 3 \
#     --workers 1
=======
poetry install -E "mujoco"
python -m cleanrl_utils.benchmark \
    --env-ids HalfCheetah-v4 Walker2d-v4 Hopper-v4 InvertedPendulum-v4 Humanoid-v4 Pusher-v4 \
    --command "poetry run python cleanrl/td3_continuous_action.py --track" \
    --num-seeds 3 \
    --workers 18 \
    --slurm-gpus-per-task 1 \
    --slurm-ntasks 1 \
    --slurm-total-cpus 10 \
    --slurm-template-path benchmark/cleanrl_1gpu.slurm_template

poetry install -E "mujoco jax"
poetry run pip install --upgrade "jax[cuda11_cudnn82]==0.4.8" -f https://storage.googleapis.com/jax-releases/jax_cuda_releases.html
poetry run python -m cleanrl_utils.benchmark \
    --env-ids HalfCheetah-v4 Walker2d-v4 Hopper-v4 InvertedPendulum-v4 Humanoid-v4 Pusher-v4 \
    --command "poetry run python cleanrl/td3_continuous_action_jax.py --track" \
    --num-seeds 3 \
    --workers 18 \
    --slurm-gpus-per-task 1 \
    --slurm-ntasks 1 \
    --slurm-total-cpus 10 \
    --slurm-template-path benchmark/cleanrl_1gpu.slurm_template
>>>>>>> 8cbca613
<|MERGE_RESOLUTION|>--- conflicted
+++ resolved
@@ -1,21 +1,3 @@
-<<<<<<< HEAD
-poetry install -E "mujoco_py pybullet"
-python -c "import mujoco_py"
-OMP_NUM_THREADS=1 xvfb-run -a python -m cleanrl_utils.benchmark \
-    --env-ids Hopper-v3 \
-    --command "poetry run python cleanrl/td3_continuous_action.py --track --wandb-project-name cleanRL --seed 3" \
-    --num-seeds 1 \
-    --workers 1
-
-# poetry install -E "mujoco_py pybullet jax"
-# poetry run pip install --upgrade "jax[cuda]==0.3.17" -f https://storage.googleapis.com/jax-releases/jax_cuda_releases.html
-# poetry run python -c "import mujoco_py"
-# xvfb-run -a poetry run python -m cleanrl_utils.benchmark \
-#     --env-ids HalfCheetah-v2 Walker2d-v2 Hopper-v2 \
-#     --command "poetry run python cleanrl/td3_continuous_action_jax.py --track --capture-video" \
-#     --num-seeds 3 \
-#     --workers 1
-=======
 poetry install -E "mujoco"
 python -m cleanrl_utils.benchmark \
     --env-ids HalfCheetah-v4 Walker2d-v4 Hopper-v4 InvertedPendulum-v4 Humanoid-v4 Pusher-v4 \
@@ -37,5 +19,4 @@
     --slurm-gpus-per-task 1 \
     --slurm-ntasks 1 \
     --slurm-total-cpus 10 \
-    --slurm-template-path benchmark/cleanrl_1gpu.slurm_template
->>>>>>> 8cbca613
+    --slurm-template-path benchmark/cleanrl_1gpu.slurm_template